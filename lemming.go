--- conflicted
+++ resolved
@@ -231,20 +231,7 @@
 		return nil, err
 	}
 
-<<<<<<< HEAD
-	jcfg := optDeviceCfg(opts)
-	root := &oc.Root{}
-	switch jcfg {
-	case nil:
-		root.GetOrCreateNetworkInstance(fakedevice.DefaultNetworkInstance).Type = oc.NetworkInstanceTypes_NETWORK_INSTANCE_TYPE_DEFAULT_INSTANCE
-	default:
-		if err := oc.Unmarshal(jcfg, root); err != nil {
-			return nil, fmt.Errorf("cannot unmarshal JSON configuration, %v", err)
-		}
-	}
-=======
 	log.Info("starting gRIBI")
->>>>>>> 144668cf
 
 	cacheClient := gnmiServer.LocalClient()
 
