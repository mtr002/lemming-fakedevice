// Copyright 2022 Google LLC
//
// Licensed under the Apache License, Version 2.0 (the "License");
// you may not use this file except in compliance with the License.
// You may obtain a copy of the License at
//
//      http://www.apache.org/licenses/LICENSE-2.0
//
// Unless required by applicable law or agreed to in writing, software
// distributed under the License is distributed on an "AS IS" BASIS,
// WITHOUT WARRANTIES OR CONDITIONS OF ANY KIND, either express or implied.
// See the License for the specific language governing permissions and
// limitations under the License.

// Package dataplane is an implementation of the dataplane HAL API.
package dataplane

import (
	"context"
	"fmt"
	"net"

	"github.com/openconfig/lemming/dataplane/forwarding"
	"github.com/openconfig/lemming/dataplane/handlers"
	"github.com/openconfig/lemming/dataplane/internal/engine"
	"github.com/openconfig/lemming/gnmi/gnmiclient"
	"google.golang.org/grpc"
	"google.golang.org/grpc/codes"
	"google.golang.org/grpc/credentials/local"
	"google.golang.org/grpc/status"

	log "github.com/golang/glog"
	dpb "github.com/openconfig/lemming/proto/dataplane"
	fwdpb "github.com/openconfig/lemming/proto/forwarding"
)

// Dataplane is an implementation of Dataplane HAL API.
type Dataplane struct {
	dpb.UnimplementedHALServer
	ifaceHandler *handlers.Interface
	engine       *forwarding.Engine
	srv          *grpc.Server
	lis          net.Listener
	fwd          fwdpb.ServiceClient
}

// New create a new dataplane instance.
func New() (*Dataplane, error) {
	data := &Dataplane{
		engine: forwarding.New("engine"),
	}

	lis, err := net.Listen("tcp", "127.0.0.1:0")
	if err != nil {
		return nil, fmt.Errorf("failed to listen: %w", err)
	}

	data.lis = lis
	srv := grpc.NewServer(grpc.Creds(local.NewCredentials()))
	dpb.RegisterHALServer(srv, data)
	fwdpb.RegisterServiceServer(srv, data.engine)
	go srv.Serve(data.lis)

	return data, nil
}

// Start starts the HAL gRPC server and packet forwarding engine.
func (d *Dataplane) Start(ctx context.Context, port int, target string, enableTLS bool) error {
	if d.srv != nil {
		return fmt.Errorf("dataplane already started")
	}

	yc, err := gnmiclient.NewYGNMIClient(port, target, enableTLS)
	if err != nil {
		return err
	}
	fc, err := d.FwdClient()
	if err != nil {
		return err
	}
	d.fwd = fc
	if err := engine.SetupForwardingTables(ctx, fc); err != nil {
		return fmt.Errorf("failed to setup forwarding tables: %v", err)
	}

	d.ifaceHandler = handlers.NewInterface(yc, fc)
	if err := d.ifaceHandler.Start(ctx); err != nil {
		return fmt.Errorf("failed to start interface handler: %v", err)
	}

	return nil
}

// HALClient gets a gRPC client to the dataplane.
func (d *Dataplane) HALClient() (dpb.HALClient, error) {
	conn, err := grpc.Dial(d.lis.Addr().String(), grpc.WithTransportCredentials(local.NewCredentials()))
	if err != nil {
		return nil, fmt.Errorf("failed to dial server: %w", err)
	}
	return dpb.NewHALClient(conn), nil
}

// FwdClient gets a gRPC client to the packet forwarding engine.
func (d *Dataplane) FwdClient() (fwdpb.ServiceClient, error) {
	conn, err := grpc.Dial(d.lis.Addr().String(), grpc.WithTransportCredentials(local.NewCredentials()))
	if err != nil {
		return nil, fmt.Errorf("failed to dial server: %w", err)
	}
	return fwdpb.NewServiceClient(conn), nil
}

// Stop gracefully stops the server.
func (d *Dataplane) Stop() {
	d.srv.GracefulStop()
	d.ifaceHandler.Stop()
}

// InsertRoute inserts a route into the dataplane.
func (d *Dataplane) InsertRoute(ctx context.Context, route *dpb.InsertRouteRequest) (*dpb.InsertRouteResponse, error) {
	// TODO: support multiple next hops.
	if len(route.GetNextHops()) > 1 {
		return nil, status.Errorf(codes.InvalidArgument, "multiple next hops not supported")
	}
	if len(route.NextHops) == 0 {
		return nil, status.Errorf(codes.InvalidArgument, "no next hops provided")
	}
	// TODO: support non-default VRF.
	if route.GetVrf() != 0 {
		return nil, status.Errorf(codes.InvalidArgument, "VRF other than DEFAULT (vrfid 0) not supported")
	}

	_, ipNet, err := net.ParseCIDR(route.GetPrefix())
	if err != nil {
		return nil, status.Errorf(codes.InvalidArgument, "failed to parse prefix: %v", err)
	}

	ip := ipNet.IP.To4()
	isIPv4 := true
<<<<<<< HEAD
=======
	if ip == nil {
		ip = ipNet.IP.To16()
		isIPv4 = false
	}
>>>>>>> 0f8bbca1

	var nextHopIP []byte
	if nh := route.GetNextHops()[0].GetIp(); nh != "" {
		nextHop := net.ParseIP(nh)
		nextHopIP = nextHop.To4()
		if nextHopIP == nil {
			nextHopIP = nextHop.To16()
		}
<<<<<<< HEAD
	}
	if ip == nil {
		ip = ipNet.IP.To16()
		isIPv4 = false
=======
>>>>>>> 0f8bbca1
	}
	log.V(1).Infof("inserting route: prefix %s, nexthop %s, port %s,", route.GetPrefix(), route.GetNextHops()[0].GetIp(), route.GetNextHops()[0].GetPort())

	if err := engine.AddIPRoute(ctx, d.fwd, isIPv4, ip, ipNet.Mask, nextHopIP, route.GetNextHops()[0].Port); err != nil {
		return nil, status.Errorf(codes.Internal, "failed to add route: %v", err)
	}

	return &dpb.InsertRouteResponse{}, nil
}

// DeleteRoute deletes a route from the dataplane.
func (d *Dataplane) DeleteRoute(ctx context.Context, route *dpb.DeleteRouteRequest) (*dpb.DeleteRouteResponse, error) {
	// TODO: support non-default VRF.
	if route.GetVrf() != 0 {
		return nil, status.Errorf(codes.InvalidArgument, "VRF other than DEFAULT (vrfid 0) not supported")
	}

	_, ipNet, err := net.ParseCIDR(route.GetPrefix())
	if err != nil {
		return nil, status.Errorf(codes.InvalidArgument, "failed to parse prefix: %v", err)
	}
	isIPv4 := ipNet.IP.To4() != nil

	if err := engine.DeleteIPRoute(ctx, d.fwd, isIPv4, ipNet.IP, ipNet.Mask); err != nil {
		return nil, fmt.Errorf("failed to delete route")
	}

	return &dpb.DeleteRouteResponse{}, nil
}<|MERGE_RESOLUTION|>--- conflicted
+++ resolved
@@ -136,13 +136,15 @@
 
 	ip := ipNet.IP.To4()
 	isIPv4 := true
-<<<<<<< HEAD
-=======
 	if ip == nil {
 		ip = ipNet.IP.To16()
 		isIPv4 = false
 	}
->>>>>>> 0f8bbca1
+	if ip == nil {
+		ip = ipNet.IP.To16()
+		isIPv4 = false
+	}
+	log.V(1).Infof("inserting route: prefix %s, nexthop %s, port %s,", route.GetPrefix(), route.GetNextHops()[0].GetIp(), route.GetNextHops()[0].GetPort())
 
 	var nextHopIP []byte
 	if nh := route.GetNextHops()[0].GetIp(); nh != "" {
@@ -151,13 +153,6 @@
 		if nextHopIP == nil {
 			nextHopIP = nextHop.To16()
 		}
-<<<<<<< HEAD
-	}
-	if ip == nil {
-		ip = ipNet.IP.To16()
-		isIPv4 = false
-=======
->>>>>>> 0f8bbca1
 	}
 	log.V(1).Infof("inserting route: prefix %s, nexthop %s, port %s,", route.GetPrefix(), route.GetNextHops()[0].GetIp(), route.GetNextHops()[0].GetPort())
 
