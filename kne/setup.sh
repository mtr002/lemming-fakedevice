#!/bin/bash
set -e
cd "$(dirname "$0")"

if ! which kne
then
    go install github.com/openconfig/kne/kne_cli
    mv "$HOME/go/bin/kne_cli" "$HOME/go/bin/kne"
fi


DIR=$(pwd)
cat > config.yaml << EOF
topology: $DIR/$1
kubecfg: $HOME/.kube/config
<<<<<<< HEAD
cli: $GOPATH/bin/kne
=======
cli: $(which kne)
>>>>>>> f295164d
username: foo
password: fake
EOF

cd -<|MERGE_RESOLUTION|>--- conflicted
+++ resolved
@@ -13,11 +13,7 @@
 cat > config.yaml << EOF
 topology: $DIR/$1
 kubecfg: $HOME/.kube/config
-<<<<<<< HEAD
-cli: $GOPATH/bin/kne
-=======
 cli: $(which kne)
->>>>>>> f295164d
 username: foo
 password: fake
 EOF
