// Copyright 2022 Google LLC
//
// Licensed under the Apache License, Version 2.0 (the "License");
// you may not use this file except in compliance with the License.
// You may obtain a copy of the License at
//
//      http://www.apache.org/licenses/LICENSE-2.0
//
// Unless required by applicable law or agreed to in writing, software
// distributed under the License is distributed on an "AS IS" BASIS,
// WITHOUT WARRANTIES OR CONDITIONS OF ANY KIND, either express or implied.
// See the License for the specific language governing permissions and
// limitations under the License.

package gnoi

import (
	"context"
	"sync"
	"time"

	log "github.com/golang/glog"
	"github.com/openconfig/ygnmi/ygnmi"
	"google.golang.org/grpc"
	"google.golang.org/grpc/codes"
	"google.golang.org/grpc/status"

	"github.com/openconfig/lemming/gnmi/fakedevice"
	"github.com/openconfig/lemming/gnmi/oc"
	"github.com/openconfig/lemming/gnmi/oc/ocpath"

	gpb "github.com/openconfig/gnmi/proto/gnmi"
	bpb "github.com/openconfig/gnoi/bgp"
	cmpb "github.com/openconfig/gnoi/cert"
	diagpb "github.com/openconfig/gnoi/diag"
	frpb "github.com/openconfig/gnoi/factory_reset"
	fpb "github.com/openconfig/gnoi/file"
	hpb "github.com/openconfig/gnoi/healthz"
	lpb "github.com/openconfig/gnoi/layer2"
	mpb "github.com/openconfig/gnoi/mpls"
	ospb "github.com/openconfig/gnoi/os"
	otpb "github.com/openconfig/gnoi/otdr"
	spb "github.com/openconfig/gnoi/system"
	pb "github.com/openconfig/gnoi/types"
	wrpb "github.com/openconfig/gnoi/wavelength_router"
)

const (
	supervisor1Name = "Supervisor1"
	supervisor2Name = "Supervisor2"
)

type bgp struct {
	bpb.UnimplementedBGPServer
}

type cert struct {
	cmpb.UnimplementedCertificateManagementServer
}

type diag struct {
	diagpb.UnimplementedDiagServer
}

type factoryReset struct {
	frpb.UnimplementedFactoryResetServer
}

type file struct {
	fpb.UnimplementedFileServer
}

type healthz struct {
	hpb.UnimplementedHealthzServer
}

type layer2 struct {
	lpb.UnimplementedLayer2Server
}

type mpls struct {
	mpb.UnimplementedMPLSServer
}

type os struct {
	ospb.UnimplementedOSServer
}

type otdr struct {
	otpb.UnimplementedOTDRServer
}

type system struct {
	spb.UnimplementedSystemServer

	c *ygnmi.Client

	// rebootMu has the following roles:
	// * ensures that writes to hasPendingReboot are free from race
	//   conditions
	// * ensures consistency between reboot operations and the current
	//   state of hasPendingReboot (i.e. prevent TOCCTOU race conditions).
	rebootMu         sync.Mutex
	hasPendingReboot bool
	// These channels ensure that cancellation is a blocking operation to
	// avoid future reboots from conflicting with cancelled pending
	// reboots.
	cancelReboot       chan struct{}
	cancelRebootFinish chan struct{}
	// componentRebootsMu protects the componentReboots map
	// Map to track pending component reboots by component name
	componentRebootsMu sync.Mutex
	componentReboots   map[string]chan struct{}
	// switchoverMu protects switchover operations and ensures
	// only one switchover can be in progress at a time
	switchoverMu         sync.Mutex
	hasPendingSwitchover bool
<<<<<<< HEAD
	// processMu protects process operations and ensures
	// only one process operation can be in progress at a time
	processMu sync.Mutex
=======
>>>>>>> 1d50133a
}

func newSystem(c *ygnmi.Client) *system {
	return &system{
		c:                  c,
		cancelReboot:       make(chan struct{}, 1),
		cancelRebootFinish: make(chan struct{}),
		componentReboots:   make(map[string]chan struct{}),
	}
}

func (*system) Time(context.Context, *spb.TimeRequest) (*spb.TimeResponse, error) {
	return &spb.TimeResponse{Time: uint64(time.Now().UnixNano())}, nil
}

func (s *system) Reboot(ctx context.Context, r *spb.RebootRequest) (*spb.RebootResponse, error) {
	log.Infof("Received reboot request: %v", r)
	if r.Method == spb.RebootMethod_POWERUP {
		return &spb.RebootResponse{}, nil
	}

	// If subcomponents are specified, handle component-specific reboot
	if len(r.GetSubcomponents()) > 0 {
		return s.handleComponentReboot(ctx, r)
	}

	// Otherwise handle system-wide reboot
	if err := s.handleSystemReboot(ctx, r); err != nil {
		return nil, err
	}

	log.Infof("successful reboot with delay %v, type %v, and force %v", r.GetDelay(), r.GetMethod(), r.GetForce())
	return &spb.RebootResponse{}, nil
}

// handleComponentReboot processes a reboot request for specific components
func (s *system) handleComponentReboot(ctx context.Context, r *spb.RebootRequest) (*spb.RebootResponse, error) {
	// Check if there's a system-wide reboot pending, which would block all component reboots
	s.rebootMu.Lock()
	systemRebootPending := s.hasPendingReboot
	s.rebootMu.Unlock()

	if systemRebootPending {
		return nil, status.Errorf(codes.FailedPrecondition, "system-wide reboot already pending, cannot reboot components")
	}

	// Process each subcomponent
	for _, subcompPath := range r.GetSubcomponents() {
		componentName, err := extractComponentNameFromPath(subcompPath)
		if err != nil {
			return nil, err
		}

		// Check if this is an active supervisor
		isActive, err := s.isActiveSupervisor(ctx, componentName)
		if err != nil {
			log.Warningf("Failed to determine supervisor role for %s: %v", componentName, err)
		} else if isActive {
			// reject active control card reboot to enforce standby-only policy
			return nil, status.Errorf(codes.FailedPrecondition, "rebooting active supervisor %s is not allowed, use standby or chassis reboot instead", componentName)
		}

		// Check if the component exists by querying it
		componentPath := ocpath.Root().Component(componentName)
		_, err = ygnmi.Get(ctx, s.c, componentPath.State())
		if err != nil {
			return nil, status.Errorf(codes.NotFound, "component %q not found: %v", componentName, err)
		}

		// Check if there's already a pending reboot for this component
		s.componentRebootsMu.Lock()
		if _, exists := s.componentReboots[componentName]; exists {
			s.componentRebootsMu.Unlock()
			return nil, status.Errorf(codes.AlreadyExists, "reboot already pending for component %q", componentName)
		}

		// Create a cancellation channel for this component
		cancelCh := make(chan struct{}, 1)
		rebootCtx, cancel := context.WithCancel(ctx)
		s.componentReboots[componentName] = cancelCh
		s.componentRebootsMu.Unlock()

		// Cleanup function for consistent cleanup
		cleanup := func() {
			cancel()
			s.componentRebootsMu.Lock()
			delete(s.componentReboots, componentName)
			s.componentRebootsMu.Unlock()
		}

		delay := r.GetDelay()
		if delay == 0 {
			// Immediate reboot
			if err := fakedevice.RebootComponent(ctx, s.c, componentName, time.Now().UnixNano()); err != nil {
				cleanup()
				return nil, status.Errorf(codes.Internal, "failed to reboot component %q: %v", componentName, err)
			}

			// Remove from pending list after reboot is complete
			cleanup()
			log.Infof("Component %q immediate reboot completed", componentName)
		} else {
			// Handle delayed reboot
			go func(compName string) {
				defer cleanup()
				select {
				case <-cancelCh:
					log.Infof("delayed component reboot for %q cancelled", compName)
				case <-rebootCtx.Done():
					log.Infof("delayed component reboot for %q cancelled due to context", compName)
				case <-time.After(time.Duration(delay) * time.Nanosecond):
					now := time.Now().UnixNano()
					if err := fakedevice.RebootComponent(rebootCtx, s.c, compName, now); err != nil {
						log.Errorf("delayed component reboot for %q failed: %v", compName, err)
						return
					}
					log.Infof("Component %q delayed reboot completed", compName)
				}
			}(componentName)

			log.Infof("scheduled component reboot for %q with delay %v", componentName, r.GetDelay())
		}
	}
	return &spb.RebootResponse{}, nil
}

// handleSystemReboot processes a reboot request for chassis
func (s *system) handleSystemReboot(ctx context.Context, r *spb.RebootRequest) error {
	s.rebootMu.Lock()
	defer s.rebootMu.Unlock()
	if s.hasPendingReboot {
		return status.Errorf(codes.AlreadyExists, "reboot already pending")
	}

	delay := r.GetDelay()
	if delay == 0 {
		now := time.Now().UnixNano()
		if err := fakedevice.Reboot(ctx, s.c, now); err != nil {
			return status.Error(codes.Internal, err.Error())
		}
		return nil
	}

	s.hasPendingReboot = true
	go func() { // wait the delay time for reboot
		select {
		case <-s.cancelReboot:
			log.Infof("delayed reboot cancelled")
			s.cancelRebootFinish <- struct{}{}
		case <-time.After(time.Duration(delay) * time.Nanosecond):
			now := time.Now().UnixNano()
			if err := fakedevice.Reboot(ctx, s.c, now); err != nil {
				log.Errorf("delayed reboot failed: %v", err)
			}
			s.rebootMu.Lock()
			defer s.rebootMu.Unlock()
			s.hasPendingReboot = false
		}
	}()
	return nil
}

func (s *system) CancelReboot(ctx context.Context, c *spb.CancelRebootRequest) (*spb.CancelRebootResponse, error) {
	log.Infof("Received cancel reboot request %v", c)

	// Check if there are any component reboots to cancel
	s.componentRebootsMu.Lock()
	componentRebootsPending := len(s.componentReboots)
	for component, cancelCh := range s.componentReboots {
		select {
		case cancelCh <- struct{}{}:
			log.Infof("Sent cancellation signal for component %q reboot", component)
		default:
			// Channel already has a message or is closed
			log.Infof("Component %q reboot already completed or in progress, couldn't cancel", component)
		}
		delete(s.componentReboots, component)
	}
	s.componentRebootsMu.Unlock()

	// Check for system-wide reboot to cancel
	s.rebootMu.Lock()
	hasPendingReboot := s.hasPendingReboot
	s.rebootMu.Unlock()

	if !hasPendingReboot && componentRebootsPending == 0 {
		// No reboots of any kind to cancel
		return &spb.CancelRebootResponse{}, nil
	}

	if hasPendingReboot {
		s.cancelReboot <- struct{}{} // signal cancellation
		for {
			select {
			case <-s.cancelRebootFinish:
				s.rebootMu.Lock()
				defer s.rebootMu.Unlock()
				s.hasPendingReboot = false
				return &spb.CancelRebootResponse{}, nil
			case <-time.After(time.Second): // It's possible for reboot to happen after cancellation signal -- use polling to check that.
				s.rebootMu.Lock()
				if !s.hasPendingReboot {
					s.rebootMu.Unlock()
					<-s.cancelReboot // clean-up cancellation signal that's not needed since reboot actually happened.
					return &spb.CancelRebootResponse{}, nil
				}
				s.rebootMu.Unlock()
			}
		}
	}

	return &spb.CancelRebootResponse{}, nil
}

// SwitchControlProcessor performs supervisor switchover from the current active supervisor to the specified target supervisor
func (s *system) SwitchControlProcessor(ctx context.Context, r *spb.SwitchControlProcessorRequest) (*spb.SwitchControlProcessorResponse, error) {
	log.Infof("Received SwitchControlProcessor request: %v", r)

	if r.GetControlProcessor() == nil {
		return nil, status.Errorf(codes.InvalidArgument, "control_processor path is required")
	}

	targetSupervisor, err := extractComponentNameFromPath(r.GetControlProcessor())
	if err != nil {
		return nil, err
	}

	// Protect against concurrent switchover operations
	s.switchoverMu.Lock()
	defer s.switchoverMu.Unlock()

	if s.hasPendingSwitchover {
		return nil, status.Errorf(codes.FailedPrecondition, "supervisor switchover already in progress")
	}

	// Check if there are any pending reboot operations (system or component level)
	s.rebootMu.Lock()
	systemRebootPending := s.hasPendingReboot
	s.rebootMu.Unlock()

	s.componentRebootsMu.Lock()
	componentRebootsPending := len(s.componentReboots)
	s.componentRebootsMu.Unlock()

	if componentRebootsPending > 0 || systemRebootPending {
		return nil, status.Errorf(codes.FailedPrecondition, "reboot operations pending, cannot perform switchover")
	}

	// Validate supervisor state and get active/standby supervisors
	activeSupervisor, standbySupervisor, err := s.getSupervisorRole(ctx)
	if err != nil {
		return nil, err
	}

	if targetSupervisor != activeSupervisor && targetSupervisor != standbySupervisor {
		return nil, status.Errorf(codes.NotFound, "target supervisor %q does not exist", targetSupervisor)
	}

	// Check if target is already the active supervisor (no-op case)
	if targetSupervisor == activeSupervisor {
		log.Infof("Target supervisor %q is already active, returning current state (no-op)", targetSupervisor)

		componentPath := ocpath.Root().Component(targetSupervisor)
		component, err := ygnmi.Get(ctx, s.c, componentPath.State())
		if err != nil {
			return nil, status.Errorf(codes.Internal, "failed to get current active supervisor info: %v", err)
		}

		// Return successful response for no-op case
		return &spb.SwitchControlProcessorResponse{
			ControlProcessor: r.GetControlProcessor(),
			Version:          component.GetSoftwareVersion(),
			Uptime:           0,
		}, nil
	}

	s.hasPendingSwitchover = true

	// Get the target supervisor info for response
	componentPath := ocpath.Root().Component(targetSupervisor)
	component, err := ygnmi.Get(ctx, s.c, componentPath.State())
	if err != nil {
		return nil, status.Errorf(codes.Internal, "failed to get target supervisor info: %v", err)
	}

	response := &spb.SwitchControlProcessorResponse{
		ControlProcessor: r.GetControlProcessor(),
		Version:          component.GetSoftwareVersion(),
		Uptime:           0,
	}

	log.Infof("Scheduled supervisor switcover from %s to %s", activeSupervisor, targetSupervisor)
	go func() {
		backgroundctx := context.Background()

		defer func() {
			s.switchoverMu.Lock()
			s.hasPendingSwitchover = false
			s.switchoverMu.Unlock()
		}()

		// Small delay to make sure response is sent
		time.Sleep(100 * time.Millisecond)

		switchoverTime := time.Now().UnixNano()
		err := fakedevice.SwitchoverSupervisor(backgroundctx, s.c, targetSupervisor, activeSupervisor, switchoverTime)
		if err != nil {
			log.Errorf("Background supervisor switchover failed: %v", err)
		}
	}()

	return response, nil
}

<<<<<<< HEAD
// KillProcess simulates process termination and restart functionality
func (s *system) KillProcess(ctx context.Context, r *spb.KillProcessRequest) (*spb.KillProcessResponse, error) {
	log.Infof("Received kill process request: %v", r)

	if r.GetPid() == 0 && r.GetName() == "" {
		return nil, status.Errorf(codes.InvalidArgument, "either pid or name must be specified")
	}

	signal := r.GetSignal()
	if signal == spb.KillProcessRequest_SIGNAL_UNSPECIFIED {
		return nil, status.Errorf(codes.InvalidArgument, "signal must be specified")
	}

	targetPID, processName, err := s.resolvePIDAndName(ctx, r.GetPid(), r.GetName())
	if err != nil {
		return nil, err
	}

	// HUP is for reload, restart should be false by default
	restart := r.GetRestart()
	if signal == spb.KillProcessRequest_SIGNAL_HUP {
		restart = false
	}

	// Protect against concurrent process operations
	s.processMu.Lock()
	defer s.processMu.Unlock()

	if err := fakedevice.KillProcess(ctx, s.c, targetPID, processName, signal, restart); err != nil {
		return nil, status.Errorf(codes.Internal, "failed to kill process: %v", err)
	}

	return &spb.KillProcessResponse{}, nil
}

// resolvePIDAndName resolves either PID or name to a validated PID and process name that exists in the system
func (s *system) resolvePIDAndName(ctx context.Context, pid uint32, name string) (uint32, string, error) {
	var targetPID uint32
	var targetProcessName string

	if pid != 0 {
		// PID provided - get process info to extract name
		process, err := ygnmi.Get(ctx, s.c, ocpath.Root().System().Process(uint64(pid)).State())
		if err != nil {
			return 0, "", status.Errorf(codes.NotFound, "PID %d not found in process path: %v", pid, err)
		}
		targetPID = pid
		targetProcessName = process.GetName()
	} else {
		// Name provided - look up PID and process name from process monitoring system
		processes, err := ygnmi.GetAll(ctx, s.c, ocpath.Root().System().ProcessAny().State())
		if err != nil {
			return 0, "", status.Errorf(codes.Internal, "failed to query processes: %v", err)
		}
		var foundPID uint64
		var found bool
		for _, process := range processes {
			if process.Name != nil && *process.Name == name {
				if process.Pid != nil {
					foundPID = *process.Pid
					found = true
					break
				}
			}
		}
		if !found {
			return 0, "", status.Errorf(codes.NotFound, "process %q not found", name)
		}
		targetPID = uint32(foundPID)
		targetProcessName = name
	}

	return targetPID, targetProcessName, nil
}

=======
>>>>>>> 1d50133a
// extractComponentNameFromPath extracts the component name from the gNMI path
func extractComponentNameFromPath(path *pb.Path) (string, error) {
	elems := path.GetElem()
	if len(elems) != 2 ||
		elems[0].GetName() != "components" ||
		elems[1].GetName() != "component" ||
		elems[1].GetKey()["name"] == "" {
		return "", status.Errorf(codes.InvalidArgument,
			"invalid OpenConfig component path, expected /components/component[name=...], got: %v", path)
	}
	return elems[1].GetKey()["name"], nil
}

// isActiveSupervisor checks for the redundant role of a supervisor
func (s *system) isActiveSupervisor(ctx context.Context, componentName string) (bool, error) {
	componentPath := ocpath.Root().Component(componentName)
	roleVal, err := ygnmi.Get(ctx, s.c, componentPath.RedundantRole().State())
	if err != nil {
		return false, err
	}
	return roleVal == oc.PlatformTypes_ComponentRedundantRole_PRIMARY, nil
}

// getSupervisorRole validates and returns the active and standby supervisors
func (s *system) getSupervisorRole(ctx context.Context) (activeSupervisor, standbySupervisor string, err error) {
	// Check if Supervisor1 is active
	supervisor1Active, err := s.isActiveSupervisor(ctx, supervisor1Name)
	if err != nil {
		return "", "", status.Errorf(codes.Internal, "failed to check supervisor %q state: %v", supervisor1Name, err)
	}

	// Check if Supervisor2 is active
	supervisor2Active, err := s.isActiveSupervisor(ctx, supervisor2Name)
	if err != nil {
		return "", "", status.Errorf(codes.Internal, "failed to check supervisor %q state: %v", supervisor2Name, err)
	}

	// Determine active and standby based on the results
<<<<<<< HEAD
	if supervisor1Active && !supervisor2Active {
		return supervisor1Name, supervisor2Name, nil
	} else if supervisor2Active && !supervisor1Active {
		return supervisor2Name, supervisor1Name, nil
	} else if supervisor1Active && supervisor2Active {
		return "", "", status.Errorf(codes.FailedPrecondition, "both supervisors are active")
	} else {
=======
	switch {
	case supervisor1Active && !supervisor2Active:
		return supervisor1Name, supervisor2Name, nil
	case supervisor2Active && !supervisor1Active:
		return supervisor2Name, supervisor1Name, nil
	case supervisor1Active && supervisor2Active:
		return "", "", status.Errorf(codes.FailedPrecondition, "both supervisors are active")
	default:
>>>>>>> 1d50133a
		return "", "", status.Errorf(codes.FailedPrecondition, "no active supervisor found")
	}
}

type wavelengthRouter struct {
	wrpb.UnimplementedWavelengthRouterServer
}

type Server struct {
	s                      *grpc.Server
	bgpServer              *bgp
	certServer             *cert
	diagServer             *diag
	fileServer             *file
	resetServer            *factoryReset
	healthzServer          *healthz
	layer2Server           *layer2
	mplsServer             *mpls
	osServer               *os
	otdrServer             *otdr
	systemServer           *system
	wavelengthRouterServer *wavelengthRouter
}

func New(s *grpc.Server, gClient gpb.GNMIClient, target string) (*Server, error) {
	yclient, err := ygnmi.NewClient(gClient, ygnmi.WithTarget(target), ygnmi.WithRequestLogLevel(2))
	if err != nil {
		return nil, err
	}

	srv := &Server{
		s:                      s,
		bgpServer:              &bgp{},
		certServer:             &cert{},
		diagServer:             &diag{},
		fileServer:             &file{},
		resetServer:            &factoryReset{},
		healthzServer:          &healthz{},
		layer2Server:           &layer2{},
		mplsServer:             &mpls{},
		osServer:               &os{},
		otdrServer:             &otdr{},
		systemServer:           newSystem(yclient),
		wavelengthRouterServer: &wavelengthRouter{},
	}
	bpb.RegisterBGPServer(s, srv.bgpServer)
	cmpb.RegisterCertificateManagementServer(s, srv.certServer)
	diagpb.RegisterDiagServer(s, srv.diagServer)
	fpb.RegisterFileServer(s, srv.fileServer)
	frpb.RegisterFactoryResetServer(s, srv.resetServer)
	hpb.RegisterHealthzServer(s, srv.healthzServer)
	lpb.RegisterLayer2Server(s, srv.layer2Server)
	mpb.RegisterMPLSServer(s, srv.mplsServer)
	ospb.RegisterOSServer(s, srv.osServer)
	otpb.RegisterOTDRServer(s, srv.otdrServer)
	spb.RegisterSystemServer(s, srv.systemServer)
	wrpb.RegisterWavelengthRouterServer(s, srv.wavelengthRouterServer)
	return srv, nil
}<|MERGE_RESOLUTION|>--- conflicted
+++ resolved
@@ -115,12 +115,9 @@
 	// only one switchover can be in progress at a time
 	switchoverMu         sync.Mutex
 	hasPendingSwitchover bool
-<<<<<<< HEAD
 	// processMu protects process operations and ensures
 	// only one process operation can be in progress at a time
 	processMu sync.Mutex
-=======
->>>>>>> 1d50133a
 }
 
 func newSystem(c *ygnmi.Client) *system {
@@ -435,7 +432,6 @@
 	return response, nil
 }
 
-<<<<<<< HEAD
 // KillProcess simulates process termination and restart functionality
 func (s *system) KillProcess(ctx context.Context, r *spb.KillProcessRequest) (*spb.KillProcessResponse, error) {
 	log.Infof("Received kill process request: %v", r)
@@ -511,8 +507,6 @@
 	return targetPID, targetProcessName, nil
 }
 
-=======
->>>>>>> 1d50133a
 // extractComponentNameFromPath extracts the component name from the gNMI path
 func extractComponentNameFromPath(path *pb.Path) (string, error) {
 	elems := path.GetElem()
@@ -551,15 +545,6 @@
 	}
 
 	// Determine active and standby based on the results
-<<<<<<< HEAD
-	if supervisor1Active && !supervisor2Active {
-		return supervisor1Name, supervisor2Name, nil
-	} else if supervisor2Active && !supervisor1Active {
-		return supervisor2Name, supervisor1Name, nil
-	} else if supervisor1Active && supervisor2Active {
-		return "", "", status.Errorf(codes.FailedPrecondition, "both supervisors are active")
-	} else {
-=======
 	switch {
 	case supervisor1Active && !supervisor2Active:
 		return supervisor1Name, supervisor2Name, nil
@@ -568,7 +553,6 @@
 	case supervisor1Active && supervisor2Active:
 		return "", "", status.Errorf(codes.FailedPrecondition, "both supervisors are active")
 	default:
->>>>>>> 1d50133a
 		return "", "", status.Errorf(codes.FailedPrecondition, "no active supervisor found")
 	}
 }
