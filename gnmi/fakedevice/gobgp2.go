package fakedevice

import (
	"context"
	"fmt"
	"reflect"
	"sync"
	"time"

	log "github.com/golang/glog"

	"github.com/openconfig/lemming/gnmi/gnmiclient"
	"github.com/openconfig/lemming/gnmi/oc"
	"github.com/openconfig/lemming/gnmi/oc/ocpath"
	"github.com/openconfig/lemming/gnmi/reconciler"
	"github.com/openconfig/ygnmi/ygnmi"
	api "github.com/wenovus/gobgp/v3/api"
	"github.com/wenovus/gobgp/v3/pkg/bgpconfig"
	"github.com/wenovus/gobgp/v3/pkg/server"
)

// NewGoBGPTaskDecl creates a new GoBGP task using the declarative configuration style.
<<<<<<< HEAD
func NewGoBGPTaskDecl(zapiURL string) *reconciler.BuiltReconciler {
	return reconciler.NewBuilder("gobgp-decl").WithStart(newBgpDeclTask(zapiURL).startGoBGPFuncDecl).Build()
=======
func NewGoBGPTaskDecl() *reconciler.BuiltReconciler {
	return reconciler.NewBuilder("gobgp-decl").WithStart(newBgpDeclTask().startGoBGPFuncDecl).Build()
>>>>>>> 78c8b8f1
}

func updateState(yclient *ygnmi.Client, appliedBgp *oc.NetworkInstance_Protocol_Bgp) {
	log.V(1).Infof("BGP task: updating state")
	if _, err := gnmiclient.Replace(context.Background(), yclient, ocpath.Root().NetworkInstance(DefaultNetworkInstance).Protocol(oc.PolicyTypes_INSTALL_PROTOCOL_TYPE_BGP, "BGP").Bgp().State(), appliedBgp); err != nil {
		log.Errorf("BGP failed to update state: %v", err)
	}
}

// bgpDeclTask can be used to create a reconciler-compatible BGP task.
type bgpDeclTask struct {
<<<<<<< HEAD
	zapiURL string
}

// newBgpDeclTask creates a new bgpDeclTask.
func newBgpDeclTask(zapiURL string) *bgpDeclTask {
	return &bgpDeclTask{zapiURL: zapiURL}
=======
}

// newBgpDeclTask creates a new bgpDeclTask.
func newBgpDeclTask() *bgpDeclTask {
	return &bgpDeclTask{}
>>>>>>> 78c8b8f1
}

// startGoBGPFuncDecl starts a GoBGP server.
func (t *bgpDeclTask) startGoBGPFuncDecl(ctx context.Context, yclient *ygnmi.Client) error {
	b := &ocpath.Batch{}
	bgpPath := ocpath.Root().NetworkInstance(DefaultNetworkInstance).Protocol(oc.PolicyTypes_INSTALL_PROTOCOL_TYPE_BGP, "BGP").Bgp()
	b.AddPaths(
		bgpPath.Global().As().Config().PathStruct(),
		bgpPath.Global().RouterId().Config().PathStruct(),
		bgpPath.NeighborAny().PeerAs().Config().PathStruct(),
		bgpPath.NeighborAny().NeighborAddress().Config().PathStruct(),
	)

	appliedRoot := &oc.Root{}
	// appliedBgp is the SoT for BGP applied configuration. It is maintained locally by the task.
	appliedBgp := appliedRoot.GetOrCreateNetworkInstance(DefaultNetworkInstance).GetOrCreateProtocol(oc.PolicyTypes_INSTALL_PROTOCOL_TYPE_BGP, "BGP").GetOrCreateBgp()
	appliedBgp.PopulateDefaults()
	var appliedBgpMu sync.Mutex

	bgpServer := server.NewBgpServer()
<<<<<<< HEAD
	if err := bgpServer.SetLogLevel(context.Background(), &api.SetLogLevelRequest{
		Level: api.SetLogLevelRequest_DEBUG,
	}); err != nil {
		log.Errorf("Error setting GoBGP log level: %v", err)
=======
	if log.V(2) {
		if err := bgpServer.SetLogLevel(context.Background(), &api.SetLogLevelRequest{
			Level: api.SetLogLevelRequest_DEBUG,
		}); err != nil {
			log.Errorf("Error setting GoBGP log level: %v", err)
		}
>>>>>>> 78c8b8f1
	}
	go bgpServer.Serve()

	// monitor the change of the peer state
	if err := bgpServer.WatchEvent(context.Background(), &api.WatchEventRequest{Peer: &api.WatchEventRequest_Peer{}}, func(r *api.WatchEventResponse) {
		appliedBgpMu.Lock()
		defer appliedBgpMu.Unlock()
		if p := r.GetPeer(); p != nil && p.Type == api.WatchEventResponse_PeerEvent_STATE {
			log.V(1).Info("Got peer event update:", p)
			ps := p.GetPeer().State

			neigh := appliedBgp.GetOrCreateNeighbor(ps.NeighborAddress)

			found := false
			if ps.SessionState.String() == "UNKNOWN" {
				neigh.SessionState = oc.Bgp_Neighbor_SessionState_UNSET
				found = true
			} else {
				for enumCode, v := range neigh.SessionState.ΛMap()[reflect.TypeOf(neigh.SessionState).Name()] {
					if v.Name == ps.SessionState.String() {
						newSessionState := oc.E_Bgp_Neighbor_SessionState(enumCode)
						if neigh.SessionState != newSessionState {
							log.V(1).Infof("Peer %s transitioned to session state %s", ps.NeighborAddress, v.Name)
							neigh.SessionState = newSessionState
						}
						found = true
						break
					}
				}
			}
			if !found {
				log.Warningf("Unknown neighbor session-state value received: %v", ps.SessionState)
			}

			updateState(yclient, appliedBgp)
		}
	}); err != nil {
		return fmt.Errorf("goBgpTask failed to initialize due to error: %v", err)
	}

	recon := newBgpReconciler(
		bgpServer,
		&bgpconfig.BgpConfigSet{},
<<<<<<< HEAD
		t.zapiURL,
=======
>>>>>>> 78c8b8f1
	)

	bgpWatcher := ygnmi.Watch(
		context.Background(),
		yclient,
		b.Config(),
		func(root *ygnmi.Value[*oc.Root]) error {
			rootVal, ok := root.Val()
			if !ok {
				return ygnmi.Continue
			}

			intendedBgp := rootVal.GetOrCreateNetworkInstance(DefaultNetworkInstance).GetOrCreateProtocol(oc.PolicyTypes_INSTALL_PROTOCOL_TYPE_BGP, "BGP").GetOrCreateBgp()
			if err := recon.reconcile(intendedBgp, appliedBgp, &appliedBgpMu); err != nil {
				log.Errorf("GoBGP failed to reconcile: %v", err)
				// TODO(wenbli): Instead of stopping BGP, we should simply keep trying.
				return err
			}

			appliedBgpMu.Lock()
			updateState(yclient, appliedBgp)
			appliedBgpMu.Unlock()

			return ygnmi.Continue
		},
	)

	go func() {
		if _, err := bgpWatcher.Await(); err != nil {
			log.Warningf("GoBGP Task's watcher has stopped: %v", err)
		}
	}()

	if log.V(1) {
		// Periodically print the BGP table.
		// TODO(wenbli): Put this in the BGP RIB schema.
		go func() {
			tick := time.NewTicker(5 * time.Second)
			for range tick.C {
				if err := bgpServer.ListPath(context.Background(), &api.ListPathRequest{
					TableType: api.TableType_GLOBAL,
					Family: &api.Family{
						Afi:  api.Family_AFI_IP,
						Safi: api.Family_SAFI_UNICAST,
					},
				}, func(d *api.Destination) {
					log.V(1).Infof("GoBGP global table path: %v", d)
				}); err != nil {
					log.Errorf("GoBGP ListPath call failed (global table): %v", err)
				} else {
					log.V(1).Info("GoBGP ListPath call completed (global table)")
				}

				if err := bgpServer.ListPath(context.Background(), &api.ListPathRequest{
					TableType: api.TableType_LOCAL,
					Family: &api.Family{
						Afi:  api.Family_AFI_IP,
						Safi: api.Family_SAFI_UNICAST,
					},
				}, func(d *api.Destination) {
					log.V(1).Infof("GoBGP local table path: %v", d)
				}); err != nil {
					log.Errorf("GoBGP ListPath call failed (local table): %v", err)
				} else {
					log.V(1).Info("GoBGP ListPath call completed (local table)")
				}
			}
		}()
	}

	return nil
}<|MERGE_RESOLUTION|>--- conflicted
+++ resolved
@@ -20,13 +20,8 @@
 )
 
 // NewGoBGPTaskDecl creates a new GoBGP task using the declarative configuration style.
-<<<<<<< HEAD
 func NewGoBGPTaskDecl(zapiURL string) *reconciler.BuiltReconciler {
 	return reconciler.NewBuilder("gobgp-decl").WithStart(newBgpDeclTask(zapiURL).startGoBGPFuncDecl).Build()
-=======
-func NewGoBGPTaskDecl() *reconciler.BuiltReconciler {
-	return reconciler.NewBuilder("gobgp-decl").WithStart(newBgpDeclTask().startGoBGPFuncDecl).Build()
->>>>>>> 78c8b8f1
 }
 
 func updateState(yclient *ygnmi.Client, appliedBgp *oc.NetworkInstance_Protocol_Bgp) {
@@ -38,20 +33,12 @@
 
 // bgpDeclTask can be used to create a reconciler-compatible BGP task.
 type bgpDeclTask struct {
-<<<<<<< HEAD
 	zapiURL string
 }
 
 // newBgpDeclTask creates a new bgpDeclTask.
 func newBgpDeclTask(zapiURL string) *bgpDeclTask {
 	return &bgpDeclTask{zapiURL: zapiURL}
-=======
-}
-
-// newBgpDeclTask creates a new bgpDeclTask.
-func newBgpDeclTask() *bgpDeclTask {
-	return &bgpDeclTask{}
->>>>>>> 78c8b8f1
 }
 
 // startGoBGPFuncDecl starts a GoBGP server.
@@ -72,19 +59,12 @@
 	var appliedBgpMu sync.Mutex
 
 	bgpServer := server.NewBgpServer()
-<<<<<<< HEAD
-	if err := bgpServer.SetLogLevel(context.Background(), &api.SetLogLevelRequest{
-		Level: api.SetLogLevelRequest_DEBUG,
-	}); err != nil {
-		log.Errorf("Error setting GoBGP log level: %v", err)
-=======
 	if log.V(2) {
 		if err := bgpServer.SetLogLevel(context.Background(), &api.SetLogLevelRequest{
 			Level: api.SetLogLevelRequest_DEBUG,
 		}); err != nil {
 			log.Errorf("Error setting GoBGP log level: %v", err)
 		}
->>>>>>> 78c8b8f1
 	}
 	go bgpServer.Serve()
 
@@ -128,10 +108,7 @@
 	recon := newBgpReconciler(
 		bgpServer,
 		&bgpconfig.BgpConfigSet{},
-<<<<<<< HEAD
 		t.zapiURL,
-=======
->>>>>>> 78c8b8f1
 	)
 
 	bgpWatcher := ygnmi.Watch(
